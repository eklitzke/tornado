--- conflicted
+++ resolved
@@ -2,11 +2,8 @@
 from tornado import gen
 from tornado.escape import json_decode, utf8, to_unicode, recursive_unicode, native_str, to_basestring
 from tornado.iostream import IOStream
-<<<<<<< HEAD
+from tornado.log import app_log, gen_log
 from tornado.simple_httpclient import SimpleAsyncHTTPClient
-=======
-from tornado.log import app_log, gen_log
->>>>>>> d7f1bf05
 from tornado.template import DictLoader
 from tornado.testing import AsyncHTTPTestCase, ExpectLog
 from tornado.test.util import unittest
@@ -894,9 +891,10 @@
         self.assertTrue("Content-Language" not in response2.headers)
         # Not an entity header, but should not be added to 304s by chunking
         self.assertTrue("Transfer-Encoding" not in response2.headers)
-<<<<<<< HEAD
-
-class StatusReasonTest(SimpleHandlerTestCase, LogTrapTestCase):
+wsgi_safe.append(Header304Test)
+
+
+class StatusReasonTest(SimpleHandlerTestCase):
     class Handler(RequestHandler):
         def get(self):
             reason = self.request.arguments.get('reason', [])
@@ -917,10 +915,11 @@
         response = self.fetch("/?code=682&reason=Bar")
         self.assertEqual(response.code, 682)
         self.assertEqual(response.reason, "Bar")
-        response = self.fetch("/?code=682")
+        with ExpectLog(app_log, 'Uncaught exception'):
+            response = self.fetch("/?code=682")
         self.assertEqual(response.code, 500)
-=======
-wsgi_safe.append(Header304Test)
+wsgi_safe.append(StatusReasonTest)
+
 
 class DateHeaderTest(SimpleHandlerTestCase):
     class Handler(RequestHandler):
@@ -933,5 +932,4 @@
                                                  "%a, %d %b %Y %H:%M:%S GMT")
         self.assertTrue(header_date - datetime.datetime.utcnow() <
                         datetime.timedelta(seconds=2))
-wsgi_safe.append(DateHeaderTest)
->>>>>>> d7f1bf05
+wsgi_safe.append(DateHeaderTest)